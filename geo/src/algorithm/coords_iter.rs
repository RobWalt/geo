use std::fmt::Debug;

use crate::geometry::*;
use crate::{coord, CoordNum};

use std::{fmt, iter, marker, slice};

type CoordinateChainOnce<T> = iter::Chain<iter::Once<Coord<T>>, iter::Once<Coord<T>>>;

/// Iterate over geometry coordinates.
<<<<<<< HEAD
pub trait CoordsIter {
    type Iter<'a>: Iterator<Item = Coordinate<Self::Scalar>>
    where
        Self: 'a;
    type ExteriorIter<'a>: Iterator<Item = Coordinate<Self::Scalar>>
    where
        Self: 'a;
=======
pub trait CoordsIter<'a> {
    type Iter: Iterator<Item = Coord<Self::Scalar>>;
    type ExteriorIter: Iterator<Item = Coord<Self::Scalar>>;
>>>>>>> 44d6dc1b
    type Scalar: CoordNum;

    /// Iterate over all exterior and (if any) interior coordinates of a geometry.
    ///
    /// # Examples
    ///
    /// ```
    /// use geo::coords_iter::CoordsIter;
    ///
    /// let multi_point = geo::MultiPoint::new(vec![
    ///     geo::point!(x: -10., y: 0.),
    ///     geo::point!(x: 20., y: 20.),
    ///     geo::point!(x: 30., y: 40.),
    /// ]);
    ///
    /// let mut iter = multi_point.coords_iter();
    /// assert_eq!(Some(geo::coord! { x: -10., y: 0. }), iter.next());
    /// assert_eq!(Some(geo::coord! { x: 20., y: 20. }), iter.next());
    /// assert_eq!(Some(geo::coord! { x: 30., y: 40. }), iter.next());
    /// assert_eq!(None, iter.next());
    /// ```
    fn coords_iter(&self) -> Self::Iter<'_>;

    /// Return the number of coordinates in a geometry.
    ///
    /// # Examples
    ///
    /// ```
    /// use geo::coords_iter::CoordsIter;
    /// use geo::line_string;
    ///
    /// let ls = line_string![
    ///     (x: 1., y: 2.),
    ///     (x: 23., y: 82.),
    ///     (x: -1., y: 0.),
    /// ];
    ///
    /// assert_eq!(3, ls.coords_count());
    /// ```
    fn coords_count(&self) -> usize;

    /// Iterate over all exterior coordinates of a geometry.
    ///
    /// # Examples
    ///
    /// ```
    /// use geo::coords_iter::CoordsIter;
    /// use geo::polygon;
    ///
    /// // a diamond shape
    /// let polygon = polygon![
    ///     exterior: [
    ///         (x: 1.0, y: 0.0),
    ///         (x: 2.0, y: 1.0),
    ///         (x: 1.0, y: 2.0),
    ///         (x: 0.0, y: 1.0),
    ///         (x: 1.0, y: 0.0),
    ///     ],
    ///     interiors: [
    ///         [
    ///             (x: 1.0, y: 0.5),
    ///             (x: 0.5, y: 1.0),
    ///             (x: 1.0, y: 1.5),
    ///             (x: 1.5, y: 1.0),
    ///             (x: 1.0, y: 0.5),
    ///         ],
    ///     ],
    /// ];
    ///
    /// let mut iter = polygon.exterior_coords_iter();
    /// assert_eq!(Some(geo::coord! { x: 1., y: 0. }), iter.next());
    /// assert_eq!(Some(geo::coord! { x: 2., y: 1. }), iter.next());
    /// assert_eq!(Some(geo::coord! { x: 1., y: 2. }), iter.next());
    /// assert_eq!(Some(geo::coord! { x: 0., y: 1. }), iter.next());
    /// assert_eq!(Some(geo::coord! { x: 1., y: 0. }), iter.next());
    /// assert_eq!(None, iter.next());
    /// ```
    fn exterior_coords_iter(&self) -> Self::ExteriorIter<'_>;
}

// ┌──────────────────────────┐
// │ Implementation for Point │
// └──────────────────────────┘

<<<<<<< HEAD
impl<T: CoordNum> CoordsIter for Point<T> {
    type Iter<'a> = iter::Once<Coordinate<T>> where T: 'a;
    type ExteriorIter<'a> = Self::Iter<'a> where T: 'a;
=======
impl<'a, T: CoordNum> CoordsIter<'a> for Point<T> {
    type Iter = iter::Once<Coord<T>>;
    type ExteriorIter = Self::Iter;
>>>>>>> 44d6dc1b
    type Scalar = T;

    fn coords_iter(&self) -> Self::Iter<'_> {
        iter::once(self.0)
    }

    /// Return the number of coordinates in the `Point`.
    fn coords_count(&self) -> usize {
        1
    }

    fn exterior_coords_iter(&self) -> Self::ExteriorIter<'_> {
        self.coords_iter()
    }
}

// ┌─────────────────────────┐
// │ Implementation for Line │
// └─────────────────────────┘

<<<<<<< HEAD
impl<T: CoordNum> CoordsIter for Line<T> {
    type Iter<'a> = iter::Chain<iter::Once<Coordinate<T>>, iter::Once<Coordinate<T>>>
    where T: 'a;
    type ExteriorIter<'a> = Self::Iter<'a>
    where T: 'a;
=======
impl<'a, T: CoordNum> CoordsIter<'a> for Line<T> {
    type Iter = iter::Chain<iter::Once<Coord<T>>, iter::Once<Coord<T>>>;
    type ExteriorIter = Self::Iter;
>>>>>>> 44d6dc1b
    type Scalar = T;

    fn coords_iter(&self) -> Self::Iter<'_> {
        iter::once(self.start).chain(iter::once(self.end))
    }

    /// Return the number of coordinates in the `Line`.
    fn coords_count(&self) -> usize {
        2
    }

    fn exterior_coords_iter(&self) -> Self::ExteriorIter<'_> {
        self.coords_iter()
    }
}

// ┌───────────────────────────────┐
// │ Implementation for LineString │
// └───────────────────────────────┘

type LineStringIter<'a, T> = iter::Copied<slice::Iter<'a, Coord<T>>>;

impl<T: CoordNum> CoordsIter for LineString<T> {
    type Iter<'a> = LineStringIter<'a, T>
    where T: 'a;
    type ExteriorIter<'a> = Self::Iter<'a>
    where T: 'a;
    type Scalar = T;

    fn coords_iter(&self) -> Self::Iter<'_> {
        self.0.iter().copied()
    }

    /// Return the number of coordinates in the `LineString`.
    fn coords_count(&self) -> usize {
        self.0.len()
    }

    fn exterior_coords_iter(&self) -> Self::ExteriorIter<'_> {
        self.coords_iter()
    }
}

// ┌────────────────────────────┐
// │ Implementation for Polygon │
// └────────────────────────────┘

type PolygonIter<'a, T> = iter::Chain<
    LineStringIter<'a, T>,
    iter::Flatten<MapCoordsIter<'a, T, slice::Iter<'a, LineString<T>>, LineString<T>>>,
>;

impl<T: CoordNum> CoordsIter for Polygon<T> {
    type Iter<'a> = PolygonIter<'a, T>
    where T: 'a;
    type ExteriorIter<'a> = LineStringIter<'a, T>
    where T: 'a;
    type Scalar = T;

    fn coords_iter(&self) -> Self::Iter<'_> {
        self.exterior()
            .coords_iter()
            .chain(MapCoordsIter(self.interiors().iter(), marker::PhantomData).flatten())
    }

    /// Return the number of coordinates in the `Polygon`.
    fn coords_count(&self) -> usize {
        self.exterior().coords_count()
            + self
                .interiors()
                .iter()
                .map(|i| i.coords_count())
                .sum::<usize>()
    }

    fn exterior_coords_iter(&self) -> Self::ExteriorIter<'_> {
        self.exterior().coords_iter()
    }
}

// ┌───────────────────────────────┐
// │ Implementation for MultiPoint │
// └───────────────────────────────┘

impl<T: CoordNum> CoordsIter for MultiPoint<T> {
    type Iter<'a> = iter::Flatten<MapCoordsIter<'a, T, slice::Iter<'a, Point<T>>, Point<T>>>
    where T: 'a;
    type ExteriorIter<'a> = Self::Iter<'a>
    where T: 'a;
    type Scalar = T;

    fn coords_iter(&self) -> Self::Iter<'_> {
        MapCoordsIter(self.0.iter(), marker::PhantomData).flatten()
    }

    /// Return the number of coordinates in the `MultiPoint`.
    fn coords_count(&self) -> usize {
        self.0.len()
    }

    fn exterior_coords_iter(&self) -> Self::ExteriorIter<'_> {
        self.coords_iter()
    }
}

// ┌────────────────────────────────────┐
// │ Implementation for MultiLineString │
// └────────────────────────────────────┘

impl<T: CoordNum> CoordsIter for MultiLineString<T> {
    type Iter<'a> =
        iter::Flatten<MapCoordsIter<'a, T, slice::Iter<'a, LineString<T>>, LineString<T>>>
    where T: 'a;
    type ExteriorIter<'a> = Self::Iter<'a>
    where T: 'a;
    type Scalar = T;

    fn coords_iter(&self) -> Self::Iter<'_> {
        MapCoordsIter(self.0.iter(), marker::PhantomData).flatten()
    }

    /// Return the number of coordinates in the `MultiLineString`.
    fn coords_count(&self) -> usize {
        self.0
            .iter()
            .map(|line_string| line_string.coords_count())
            .sum()
    }

    fn exterior_coords_iter(&self) -> Self::ExteriorIter<'_> {
        self.coords_iter()
    }
}

// ┌─────────────────────────────────┐
// │ Implementation for MultiPolygon │
// └─────────────────────────────────┘

impl<T: CoordNum> CoordsIter for MultiPolygon<T> {
    type Iter<'a> = iter::Flatten<MapCoordsIter<'a, T, slice::Iter<'a, Polygon<T>>, Polygon<T>>>
    where T: 'a;
    type ExteriorIter<'a> =
        iter::Flatten<MapExteriorCoordsIter<'a, T, slice::Iter<'a, Polygon<T>>, Polygon<T>>>
    where T: 'a;
    type Scalar = T;

    fn coords_iter(&self) -> Self::Iter<'_> {
        MapCoordsIter(self.0.iter(), marker::PhantomData).flatten()
    }

    /// Return the number of coordinates in the `MultiPolygon`.
    fn coords_count(&self) -> usize {
        self.0.iter().map(|polygon| polygon.coords_count()).sum()
    }

    fn exterior_coords_iter(&self) -> Self::ExteriorIter<'_> {
        MapExteriorCoordsIter(self.0.iter(), marker::PhantomData).flatten()
    }
}

// ┌───────────────────────────────────────┐
// │ Implementation for GeometryCollection │
// └───────────────────────────────────────┘

<<<<<<< HEAD
impl<T: CoordNum> CoordsIter for GeometryCollection<T> {
    type Iter<'a> = Box<dyn Iterator<Item = Coordinate<T>> + 'a>
    where T: 'a;
    type ExteriorIter<'a> = Box<dyn Iterator<Item = Coordinate<T>> + 'a>
    where T: 'a;
=======
impl<'a, T: CoordNum + 'a> CoordsIter<'a> for GeometryCollection<T> {
    type Iter = Box<dyn Iterator<Item = Coord<T>> + 'a>;
    type ExteriorIter = Box<dyn Iterator<Item = Coord<T>> + 'a>;
>>>>>>> 44d6dc1b
    type Scalar = T;

    fn coords_iter(&self) -> Self::Iter<'_> {
        Box::new(self.0.iter().flat_map(|geometry| geometry.coords_iter()))
    }

    /// Return the number of coordinates in the `GeometryCollection`.
    fn coords_count(&self) -> usize {
        self.0.iter().map(|geometry| geometry.coords_count()).sum()
    }

    fn exterior_coords_iter(&self) -> Self::ExteriorIter<'_> {
        Box::new(
            self.0
                .iter()
                .flat_map(|geometry| geometry.exterior_coords_iter()),
        )
    }
}

// ┌─────────────────────────┐
// │ Implementation for Rect │
// └─────────────────────────┘

type RectIter<T> =
    iter::Chain<iter::Chain<CoordinateChainOnce<T>, iter::Once<Coord<T>>>, iter::Once<Coord<T>>>;

impl<T: CoordNum> CoordsIter for Rect<T> {
    type Iter<'a> = RectIter<T>
    where T: 'a;
    type ExteriorIter<'a> = Self::Iter<'a>
    where T: 'a;
    type Scalar = T;

    fn coords_iter(&self) -> Self::Iter<'_> {
        iter::once(coord! {
            x: self.min().x,
            y: self.min().y,
        })
        .chain(iter::once(coord! {
            x: self.min().x,
            y: self.max().y,
        }))
        .chain(iter::once(coord! {
            x: self.max().x,
            y: self.max().y,
        }))
        .chain(iter::once(coord! {
            x: self.max().x,
            y: self.min().y,
        }))
    }

    /// Return the number of coordinates in the `Rect`.
    ///
    /// Note: Although a `Rect` is represented by two coordinates, it is
    /// spatially represented by four, so this method returns `4`.
    fn coords_count(&self) -> usize {
        4
    }

    fn exterior_coords_iter(&self) -> Self::ExteriorIter<'_> {
        self.coords_iter()
    }
}

// ┌─────────────────────────────┐
// │ Implementation for Triangle │
// └─────────────────────────────┘

<<<<<<< HEAD
impl<T: CoordNum> CoordsIter for Triangle<T> {
    type Iter<'a> = iter::Chain<CoordinateChainOnce<T>, iter::Once<Coordinate<T>>>
    where T: 'a;
    type ExteriorIter<'a> = Self::Iter<'a>
    where T: 'a;
=======
impl<'a, T: CoordNum + 'a> CoordsIter<'a> for Triangle<T> {
    type Iter = iter::Chain<CoordinateChainOnce<T>, iter::Once<Coord<T>>>;
    type ExteriorIter = Self::Iter;
>>>>>>> 44d6dc1b
    type Scalar = T;

    fn coords_iter(&self) -> Self::Iter<'_> {
        iter::once(self.0)
            .chain(iter::once(self.1))
            .chain(iter::once(self.2))
    }

    /// Return the number of coordinates in the `Triangle`.
    fn coords_count(&self) -> usize {
        3
    }

    fn exterior_coords_iter(&self) -> Self::ExteriorIter<'_> {
        self.coords_iter()
    }
}

// ┌─────────────────────────────┐
// │ Implementation for Geometry │
// └─────────────────────────────┘

impl<T: CoordNum> CoordsIter for Geometry<T> {
    type Iter<'a> = GeometryCoordsIter<'a, T>
    where T: 'a;
    type ExteriorIter<'a> = GeometryExteriorCoordsIter<'a, T>
    where T: 'a;
    type Scalar = T;

    fn coords_iter(&self) -> Self::Iter<'_> {
        match self {
            Geometry::Point(g) => GeometryCoordsIter::Point(g.coords_iter()),
            Geometry::Line(g) => GeometryCoordsIter::Line(g.coords_iter()),
            Geometry::LineString(g) => GeometryCoordsIter::LineString(g.coords_iter()),
            Geometry::Polygon(g) => GeometryCoordsIter::Polygon(g.coords_iter()),
            Geometry::MultiPoint(g) => GeometryCoordsIter::MultiPoint(g.coords_iter()),
            Geometry::MultiLineString(g) => GeometryCoordsIter::MultiLineString(g.coords_iter()),
            Geometry::MultiPolygon(g) => GeometryCoordsIter::MultiPolygon(g.coords_iter()),
            Geometry::GeometryCollection(g) => {
                GeometryCoordsIter::GeometryCollection(g.coords_iter())
            }
            Geometry::Rect(g) => GeometryCoordsIter::Rect(g.coords_iter()),
            Geometry::Triangle(g) => GeometryCoordsIter::Triangle(g.coords_iter()),
        }
    }
    crate::geometry_delegate_impl! {
        /// Return the number of coordinates in the `Geometry`.
        fn coords_count(&self) -> usize;
    }

    fn exterior_coords_iter(&self) -> Self::ExteriorIter<'_> {
        match self {
            Geometry::Point(g) => GeometryExteriorCoordsIter::Point(g.exterior_coords_iter()),
            Geometry::Line(g) => GeometryExteriorCoordsIter::Line(g.exterior_coords_iter()),
            Geometry::LineString(g) => {
                GeometryExteriorCoordsIter::LineString(g.exterior_coords_iter())
            }
            Geometry::Polygon(g) => GeometryExteriorCoordsIter::Polygon(g.exterior_coords_iter()),
            Geometry::MultiPoint(g) => {
                GeometryExteriorCoordsIter::MultiPoint(g.exterior_coords_iter())
            }
            Geometry::MultiLineString(g) => {
                GeometryExteriorCoordsIter::MultiLineString(g.exterior_coords_iter())
            }
            Geometry::MultiPolygon(g) => {
                GeometryExteriorCoordsIter::MultiPolygon(g.exterior_coords_iter())
            }
            Geometry::GeometryCollection(g) => {
                GeometryExteriorCoordsIter::GeometryCollection(g.exterior_coords_iter())
            }
            Geometry::Rect(g) => GeometryExteriorCoordsIter::Rect(g.exterior_coords_iter()),
            Geometry::Triangle(g) => GeometryExteriorCoordsIter::Triangle(g.exterior_coords_iter()),
        }
    }
}

// ┌───────────┐
// │ Utilities │
// └───────────┘

// Utility to transform Iterator<CoordsIter> into Iterator<Iterator<Coord>>
#[doc(hidden)]
#[derive(Debug)]
pub struct MapCoordsIter<
    'a,
    T: 'a + CoordNum,
    Iter1: Iterator<Item = &'a Iter2>,
    Iter2: 'a + CoordsIter,
>(Iter1, marker::PhantomData<T>);

impl<'a, T: 'a + CoordNum, Iter1: Iterator<Item = &'a Iter2>, Iter2: CoordsIter> Iterator
    for MapCoordsIter<'a, T, Iter1, Iter2>
{
    type Item = Iter2::Iter<'a>;

    fn next(&mut self) -> Option<Self::Item> {
        self.0.next().map(|g| g.coords_iter())
    }

    fn size_hint(&self) -> (usize, Option<usize>) {
        self.0.size_hint()
    }
}

// Utility to transform Iterator<CoordsIter> into Iterator<Iterator<Coord>>
#[doc(hidden)]
#[derive(Debug)]
pub struct MapExteriorCoordsIter<
    'a,
    T: 'a + CoordNum,
    Iter1: Iterator<Item = &'a Iter2>,
    Iter2: 'a + CoordsIter,
>(Iter1, marker::PhantomData<T>);

impl<'a, T: 'a + CoordNum, Iter1: Iterator<Item = &'a Iter2>, Iter2: CoordsIter> Iterator
    for MapExteriorCoordsIter<'a, T, Iter1, Iter2>
{
    type Item = Iter2::ExteriorIter<'a>;

    fn next(&mut self) -> Option<Self::Item> {
        self.0.next().map(|g| g.exterior_coords_iter())
    }

    fn size_hint(&self) -> (usize, Option<usize>) {
        self.0.size_hint()
    }
}

// Utility to transform Geometry into Iterator<Coord>
#[doc(hidden)]
pub enum GeometryCoordsIter<'a, T: CoordNum + 'a> {
    Point(<Point<T> as CoordsIter>::Iter<'a>),
    Line(<Line<T> as CoordsIter>::Iter<'a>),
    LineString(<LineString<T> as CoordsIter>::Iter<'a>),
    Polygon(<Polygon<T> as CoordsIter>::Iter<'a>),
    MultiPoint(<MultiPoint<T> as CoordsIter>::Iter<'a>),
    MultiLineString(<MultiLineString<T> as CoordsIter>::Iter<'a>),
    MultiPolygon(<MultiPolygon<T> as CoordsIter>::Iter<'a>),
    GeometryCollection(<GeometryCollection<T> as CoordsIter>::Iter<'a>),
    Rect(<Rect<T> as CoordsIter>::Iter<'a>),
    Triangle(<Triangle<T> as CoordsIter>::Iter<'a>),
}

impl<'a, T: CoordNum> Iterator for GeometryCoordsIter<'a, T> {
    type Item = Coord<T>;

    fn next(&mut self) -> Option<Self::Item> {
        match self {
            GeometryCoordsIter::Point(g) => g.next(),
            GeometryCoordsIter::Line(g) => g.next(),
            GeometryCoordsIter::LineString(g) => g.next(),
            GeometryCoordsIter::Polygon(g) => g.next(),
            GeometryCoordsIter::MultiPoint(g) => g.next(),
            GeometryCoordsIter::MultiLineString(g) => g.next(),
            GeometryCoordsIter::MultiPolygon(g) => g.next(),
            GeometryCoordsIter::GeometryCollection(g) => g.next(),
            GeometryCoordsIter::Rect(g) => g.next(),
            GeometryCoordsIter::Triangle(g) => g.next(),
        }
    }

    fn size_hint(&self) -> (usize, Option<usize>) {
        match self {
            GeometryCoordsIter::Point(g) => g.size_hint(),
            GeometryCoordsIter::Line(g) => g.size_hint(),
            GeometryCoordsIter::LineString(g) => g.size_hint(),
            GeometryCoordsIter::Polygon(g) => g.size_hint(),
            GeometryCoordsIter::MultiPoint(g) => g.size_hint(),
            GeometryCoordsIter::MultiLineString(g) => g.size_hint(),
            GeometryCoordsIter::MultiPolygon(g) => g.size_hint(),
            GeometryCoordsIter::GeometryCollection(g) => g.size_hint(),
            GeometryCoordsIter::Rect(g) => g.size_hint(),
            GeometryCoordsIter::Triangle(g) => g.size_hint(),
        }
    }
}

impl<'a, T: CoordNum + Debug> fmt::Debug for GeometryCoordsIter<'a, T> {
    fn fmt(&self, fmt: &mut fmt::Formatter<'_>) -> fmt::Result {
        match self {
            GeometryCoordsIter::Point(i) => fmt.debug_tuple("Point").field(i).finish(),
            GeometryCoordsIter::Line(i) => fmt.debug_tuple("Line").field(i).finish(),
            GeometryCoordsIter::LineString(i) => fmt.debug_tuple("LineString").field(i).finish(),
            GeometryCoordsIter::Polygon(i) => fmt.debug_tuple("Polygon").field(i).finish(),
            GeometryCoordsIter::MultiPoint(i) => fmt.debug_tuple("MultiPoint").field(i).finish(),
            GeometryCoordsIter::MultiLineString(i) => {
                fmt.debug_tuple("MultiLineString").field(i).finish()
            }
            GeometryCoordsIter::MultiPolygon(i) => {
                fmt.debug_tuple("MultiPolygon").field(i).finish()
            }
            GeometryCoordsIter::GeometryCollection(_) => fmt
                .debug_tuple("GeometryCollection")
                .field(&String::from("..."))
                .finish(),
            GeometryCoordsIter::Rect(i) => fmt.debug_tuple("Rect").field(i).finish(),
            GeometryCoordsIter::Triangle(i) => fmt.debug_tuple("Triangle").field(i).finish(),
        }
    }
}

// Utility to transform Geometry into Iterator<Coord>
#[doc(hidden)]
pub enum GeometryExteriorCoordsIter<'a, T: CoordNum + 'a> {
    Point(<Point<T> as CoordsIter>::ExteriorIter<'a>),
    Line(<Line<T> as CoordsIter>::ExteriorIter<'a>),
    LineString(<LineString<T> as CoordsIter>::ExteriorIter<'a>),
    Polygon(<Polygon<T> as CoordsIter>::ExteriorIter<'a>),
    MultiPoint(<MultiPoint<T> as CoordsIter>::ExteriorIter<'a>),
    MultiLineString(<MultiLineString<T> as CoordsIter>::ExteriorIter<'a>),
    MultiPolygon(<MultiPolygon<T> as CoordsIter>::ExteriorIter<'a>),
    GeometryCollection(<GeometryCollection<T> as CoordsIter>::ExteriorIter<'a>),
    Rect(<Rect<T> as CoordsIter>::ExteriorIter<'a>),
    Triangle(<Triangle<T> as CoordsIter>::ExteriorIter<'a>),
}

impl<'a, T: CoordNum> Iterator for GeometryExteriorCoordsIter<'a, T> {
    type Item = Coord<T>;

    fn next(&mut self) -> Option<Self::Item> {
        match self {
            GeometryExteriorCoordsIter::Point(g) => g.next(),
            GeometryExteriorCoordsIter::Line(g) => g.next(),
            GeometryExteriorCoordsIter::LineString(g) => g.next(),
            GeometryExteriorCoordsIter::Polygon(g) => g.next(),
            GeometryExteriorCoordsIter::MultiPoint(g) => g.next(),
            GeometryExteriorCoordsIter::MultiLineString(g) => g.next(),
            GeometryExteriorCoordsIter::MultiPolygon(g) => g.next(),
            GeometryExteriorCoordsIter::GeometryCollection(g) => g.next(),
            GeometryExteriorCoordsIter::Rect(g) => g.next(),
            GeometryExteriorCoordsIter::Triangle(g) => g.next(),
        }
    }

    fn size_hint(&self) -> (usize, Option<usize>) {
        match self {
            GeometryExteriorCoordsIter::Point(g) => g.size_hint(),
            GeometryExteriorCoordsIter::Line(g) => g.size_hint(),
            GeometryExteriorCoordsIter::LineString(g) => g.size_hint(),
            GeometryExteriorCoordsIter::Polygon(g) => g.size_hint(),
            GeometryExteriorCoordsIter::MultiPoint(g) => g.size_hint(),
            GeometryExteriorCoordsIter::MultiLineString(g) => g.size_hint(),
            GeometryExteriorCoordsIter::MultiPolygon(g) => g.size_hint(),
            GeometryExteriorCoordsIter::GeometryCollection(g) => g.size_hint(),
            GeometryExteriorCoordsIter::Rect(g) => g.size_hint(),
            GeometryExteriorCoordsIter::Triangle(g) => g.size_hint(),
        }
    }
}

impl<'a, T: CoordNum + Debug> fmt::Debug for GeometryExteriorCoordsIter<'a, T> {
    fn fmt(&self, fmt: &mut fmt::Formatter<'_>) -> fmt::Result {
        match self {
            GeometryExteriorCoordsIter::Point(i) => fmt.debug_tuple("Point").field(i).finish(),
            GeometryExteriorCoordsIter::Line(i) => fmt.debug_tuple("Line").field(i).finish(),
            GeometryExteriorCoordsIter::LineString(i) => {
                fmt.debug_tuple("LineString").field(i).finish()
            }
            GeometryExteriorCoordsIter::Polygon(i) => fmt.debug_tuple("Polygon").field(i).finish(),
            GeometryExteriorCoordsIter::MultiPoint(i) => {
                fmt.debug_tuple("MultiPoint").field(i).finish()
            }
            GeometryExteriorCoordsIter::MultiLineString(i) => {
                fmt.debug_tuple("MultiLineString").field(i).finish()
            }
            GeometryExteriorCoordsIter::MultiPolygon(i) => {
                fmt.debug_tuple("MultiPolygon").field(i).finish()
            }
            GeometryExteriorCoordsIter::GeometryCollection(_) => fmt
                .debug_tuple("GeometryCollection")
                .field(&String::from("..."))
                .finish(),
            GeometryExteriorCoordsIter::Rect(i) => fmt.debug_tuple("Rect").field(i).finish(),
            GeometryExteriorCoordsIter::Triangle(i) => {
                fmt.debug_tuple("Triangle").field(i).finish()
            }
        }
    }
}

#[cfg(test)]
mod test {
    use super::CoordsIter;
    use crate::{
        coord, line_string, point, polygon, Coord, Geometry, GeometryCollection, Line, LineString,
        MultiLineString, MultiPoint, MultiPolygon, Point, Polygon, Rect, Triangle,
    };

    #[test]
    fn test_point() {
        let (point, expected_coords) = create_point();

        let actual_coords = point.coords_iter().collect::<Vec<_>>();

        assert_eq!(expected_coords, actual_coords);
    }

    #[test]
    fn test_line() {
        let line = Line::new(coord! { x: 1., y: 2. }, coord! { x: 2., y: 3. });

        let coords = line.coords_iter().collect::<Vec<_>>();

        assert_eq!(
            vec![coord! { x: 1., y: 2. }, coord! { x: 2., y: 3. },],
            coords
        );
    }

    #[test]
    fn test_line_string() {
        let (line_string, expected_coords) = create_line_string();

        let actual_coords = line_string.coords_iter().collect::<Vec<_>>();

        assert_eq!(expected_coords, actual_coords);
    }

    #[test]
    fn test_polygon() {
        let (polygon, expected_coords) = create_polygon();

        let actual_coords = polygon.coords_iter().collect::<Vec<_>>();

        assert_eq!(expected_coords, actual_coords);
    }

    #[test]
    fn test_multi_point() {
        let mut expected_coords = vec![];
        let (point, mut coords) = create_point();
        expected_coords.append(&mut coords.clone());
        expected_coords.append(&mut coords);

        let actual_coords = MultiPoint::new(vec![point, point])
            .coords_iter()
            .collect::<Vec<_>>();

        assert_eq!(expected_coords, actual_coords);
    }

    #[test]
    fn test_multi_line_string() {
        let mut expected_coords = vec![];
        let (line_string, mut coords) = create_line_string();
        expected_coords.append(&mut coords.clone());
        expected_coords.append(&mut coords);

        let actual_coords = MultiLineString::new(vec![line_string.clone(), line_string])
            .coords_iter()
            .collect::<Vec<_>>();

        assert_eq!(expected_coords, actual_coords);
    }

    #[test]
    fn test_multi_polygon() {
        let mut expected_coords = vec![];
        let (polygon, mut coords) = create_polygon();
        expected_coords.append(&mut coords.clone());
        expected_coords.append(&mut coords);

        let actual_coords = MultiPolygon::new(vec![polygon.clone(), polygon])
            .coords_iter()
            .collect::<Vec<_>>();

        assert_eq!(expected_coords, actual_coords);
    }

    #[test]
    fn test_geometry() {
        let (line_string, expected_coords) = create_line_string();

        let actual_coords = Geometry::LineString(line_string)
            .coords_iter()
            .collect::<Vec<_>>();

        assert_eq!(expected_coords, actual_coords);
    }

    #[test]
    fn test_rect() {
        let (rect, expected_coords) = create_rect();

        let actual_coords = rect.coords_iter().collect::<Vec<_>>();

        assert_eq!(expected_coords, actual_coords);
    }

    #[test]
    fn test_triangle() {
        let (triangle, expected_coords) = create_triangle();

        let actual_coords = triangle.coords_iter().collect::<Vec<_>>();

        assert_eq!(expected_coords, actual_coords);
    }

    #[test]
    fn test_geometry_collection() {
        let mut expected_coords = vec![];
        let (line_string, mut coords) = create_line_string();
        expected_coords.append(&mut coords);
        let (polygon, mut coords) = create_polygon();
        expected_coords.append(&mut coords);

        let actual_coords = GeometryCollection::new_from(vec![
            Geometry::LineString(line_string),
            Geometry::Polygon(polygon),
        ])
        .coords_iter()
        .collect::<Vec<_>>();

        assert_eq!(expected_coords, actual_coords);
    }

    fn create_point() -> (Point, Vec<Coord>) {
        (point!(x: 1., y: 2.), vec![coord! { x: 1., y: 2. }])
    }

    fn create_triangle() -> (Triangle, Vec<Coord>) {
        (
            Triangle::new(
                coord! { x: 1., y: 2. },
                coord! { x: 3., y: 4. },
                coord! { x: 5., y: 6. },
            ),
            vec![
                coord! { x: 1., y: 2. },
                coord! { x: 3., y: 4. },
                coord! { x: 5., y: 6. },
            ],
        )
    }

    fn create_rect() -> (Rect, Vec<Coord>) {
        (
            Rect::new(coord! { x: 1., y: 2. }, coord! { x: 3., y: 4. }),
            vec![
                coord! { x: 1., y: 2. },
                coord! { x: 1., y: 4. },
                coord! { x: 3., y: 4. },
                coord! { x: 3., y: 2. },
            ],
        )
    }

    fn create_line_string() -> (LineString, Vec<Coord>) {
        (
            line_string![
                (x: 1., y: 2.),
                (x: 2., y: 3.),
            ],
            vec![coord! { x: 1., y: 2. }, coord! { x: 2., y: 3. }],
        )
    }

    fn create_polygon() -> (Polygon<f64>, Vec<Coord>) {
        (
            polygon!(
                exterior: [(x: 0., y: 0.), (x: 5., y: 10.), (x: 10., y: 0.), (x: 0., y: 0.)],
                interiors: [[(x: 1., y: 1.), (x: 9., y: 1.), (x: 5., y: 9.), (x: 1., y: 1.)]],
            ),
            vec![
                coord! { x: 0.0, y: 0.0 },
                coord! { x: 5.0, y: 10.0 },
                coord! { x: 10.0, y: 0.0 },
                coord! { x: 0.0, y: 0.0 },
                coord! { x: 1.0, y: 1.0 },
                coord! { x: 9.0, y: 1.0 },
                coord! { x: 5.0, y: 9.0 },
                coord! { x: 1.0, y: 1.0 },
            ],
        )
    }
}<|MERGE_RESOLUTION|>--- conflicted
+++ resolved
@@ -8,19 +8,13 @@
 type CoordinateChainOnce<T> = iter::Chain<iter::Once<Coord<T>>, iter::Once<Coord<T>>>;
 
 /// Iterate over geometry coordinates.
-<<<<<<< HEAD
 pub trait CoordsIter {
-    type Iter<'a>: Iterator<Item = Coordinate<Self::Scalar>>
+    type Iter<'a>: Iterator<Item = Coord<Self::Scalar>>
     where
         Self: 'a;
-    type ExteriorIter<'a>: Iterator<Item = Coordinate<Self::Scalar>>
+    type ExteriorIter<'a>: Iterator<Item = Coord<Self::Scalar>>
     where
         Self: 'a;
-=======
-pub trait CoordsIter<'a> {
-    type Iter: Iterator<Item = Coord<Self::Scalar>>;
-    type ExteriorIter: Iterator<Item = Coord<Self::Scalar>>;
->>>>>>> 44d6dc1b
     type Scalar: CoordNum;
 
     /// Iterate over all exterior and (if any) interior coordinates of a geometry.
@@ -105,15 +99,9 @@
 // │ Implementation for Point │
 // └──────────────────────────┘
 
-<<<<<<< HEAD
 impl<T: CoordNum> CoordsIter for Point<T> {
-    type Iter<'a> = iter::Once<Coordinate<T>> where T: 'a;
+    type Iter<'a> = iter::Once<Coord<T>> where T: 'a;
     type ExteriorIter<'a> = Self::Iter<'a> where T: 'a;
-=======
-impl<'a, T: CoordNum> CoordsIter<'a> for Point<T> {
-    type Iter = iter::Once<Coord<T>>;
-    type ExteriorIter = Self::Iter;
->>>>>>> 44d6dc1b
     type Scalar = T;
 
     fn coords_iter(&self) -> Self::Iter<'_> {
@@ -134,17 +122,11 @@
 // │ Implementation for Line │
 // └─────────────────────────┘
 
-<<<<<<< HEAD
 impl<T: CoordNum> CoordsIter for Line<T> {
-    type Iter<'a> = iter::Chain<iter::Once<Coordinate<T>>, iter::Once<Coordinate<T>>>
+    type Iter<'a> = iter::Chain<iter::Once<Coord<T>>, iter::Once<Coord<T>>>
     where T: 'a;
     type ExteriorIter<'a> = Self::Iter<'a>
     where T: 'a;
-=======
-impl<'a, T: CoordNum> CoordsIter<'a> for Line<T> {
-    type Iter = iter::Chain<iter::Once<Coord<T>>, iter::Once<Coord<T>>>;
-    type ExteriorIter = Self::Iter;
->>>>>>> 44d6dc1b
     type Scalar = T;
 
     fn coords_iter(&self) -> Self::Iter<'_> {
@@ -309,17 +291,11 @@
 // │ Implementation for GeometryCollection │
 // └───────────────────────────────────────┘
 
-<<<<<<< HEAD
 impl<T: CoordNum> CoordsIter for GeometryCollection<T> {
-    type Iter<'a> = Box<dyn Iterator<Item = Coordinate<T>> + 'a>
-    where T: 'a;
-    type ExteriorIter<'a> = Box<dyn Iterator<Item = Coordinate<T>> + 'a>
-    where T: 'a;
-=======
-impl<'a, T: CoordNum + 'a> CoordsIter<'a> for GeometryCollection<T> {
-    type Iter = Box<dyn Iterator<Item = Coord<T>> + 'a>;
-    type ExteriorIter = Box<dyn Iterator<Item = Coord<T>> + 'a>;
->>>>>>> 44d6dc1b
+    type Iter<'a> = Box<dyn Iterator<Item = Coord<T>> + 'a>
+    where T: 'a;
+    type ExteriorIter<'a> = Box<dyn Iterator<Item = Coord<T>> + 'a>
+    where T: 'a;
     type Scalar = T;
 
     fn coords_iter(&self) -> Self::Iter<'_> {
@@ -390,17 +366,11 @@
 // │ Implementation for Triangle │
 // └─────────────────────────────┘
 
-<<<<<<< HEAD
 impl<T: CoordNum> CoordsIter for Triangle<T> {
-    type Iter<'a> = iter::Chain<CoordinateChainOnce<T>, iter::Once<Coordinate<T>>>
+    type Iter<'a> = iter::Chain<CoordinateChainOnce<T>, iter::Once<Coord<T>>>
     where T: 'a;
     type ExteriorIter<'a> = Self::Iter<'a>
     where T: 'a;
-=======
-impl<'a, T: CoordNum + 'a> CoordsIter<'a> for Triangle<T> {
-    type Iter = iter::Chain<CoordinateChainOnce<T>, iter::Once<Coord<T>>>;
-    type ExteriorIter = Self::Iter;
->>>>>>> 44d6dc1b
     type Scalar = T;
 
     fn coords_iter(&self) -> Self::Iter<'_> {
